--- conflicted
+++ resolved
@@ -30,41 +30,7 @@
     """
     masses = np.array(masses)
 
-<<<<<<< HEAD
-    n_tails = sum([len(residue.tails) for residue in residues])
-    coms = np.zeros((n_tails, 3), dtype=np.float)
-    directors = np.zeros((n_tails, 3), dtype=np.float)
-
-    tail_num = 0
-    for residue in residues:
-        for tail_atoms in residue.tails:
-
-            res_coords = xyz[tail_atoms]
-            res_mass = masses.take([tail_atoms])
-
-            com = calc_com(res_coords, res_mass)
-            centered_coords = res_coords - com
-            moi = calc_moi(centered_coords, res_mass)
-
-            director = calc_director(moi)
-
-            coms[tail_num] = com
-            directors[tail_num] = director
-
-            tail_num = tail_num + 1
-
-    assert tail_num == n_tails
-
-    results_dict = {"directors": directors}
-    if return_coms:
-        results_dict.update({"coms": coms})
-
-    return results_dict
-
-    def tail_worker(atoms):
-=======
     def la_region_worker(atoms):
->>>>>>> acd578cf
         """ worker function for calculating a director. This allows for
         list comprehension
 
@@ -85,26 +51,16 @@
         centered_coords = res_coords - com
         moi = calc_moi(centered_coords, res_mass)
         director = calc_director(moi)
-        if return_com:
-            return [director, com]
-        else:
-            return [director]
+        return [director, com]
 
-<<<<<<< HEAD
-    tail_idxs = [tail for residue in residues for tail in residue.tails]
-    results = [tail_worker(atom_indices) for atom_indices in tail_idxs]
-    if com:
-        directors = [result[0] for result in results]
-        directors = np.array(directors)
-        coms = [result[1] for result in results]
-        coms = np.array(coms)
-        return directors, coms
-=======
     la_region_idxs = [la_region for residue in residues for la_region in residue.la_regions]
+
     directors = [la_region_worker(atom_indices) for atom_indices in la_region_idxs]
+    directors = [result[0] for result in results]
     directors = np.array(directors)
->>>>>>> acd578cf
-    return directors
+    coms = [result[1] for result in results]
+    coms = np.array(coms)
+    return directors, coms
 
 
 def calc_order_parameter(directors):

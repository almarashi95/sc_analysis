import multiprocessing as mp
import pickle
import sys
from argparse import ArgumentParser
import numpy as np
import scipy.stats as stats
import mdtraj as md
import analysis
from analysis.frame import Frame
import copy as cp

def analyze_all(frame):
    # Prints frame number to terminal for each frame.
    # Can be piped to a file and used to track progress
    if not quiet:
        print('imaframe')

    # Note: if you want to calculate properties for a particular layer,
    # slice it out prior to running this function

    # Unpack inputs
    frame.validate_frame()

    # Calculates directors for a given set of residues
    tail_info = analysis.utils.calc_all_directors(frame.xyz,
                                                  frame.masses,
                                                  frame.residuelist)

    directors = tail_info["directors"]
    coms = tail_info["coms"].squeeze()

    # Get the locations of each leaflet based on the
    # z_coord of the COMs
    z = coms[:,2]
    peaks = analysis.height.calc_peaks(
                z, [np.min(z), np.max(z)],
                n_layers=frame.n_leaflets,
                prominence=0,
                distance=50
                )

    # Get z-ranges encompassing each leaflet
    leaflet_centers = (peaks[1:] + peaks[:-1]) * 0.5
    leaflet_centers = [-np.inf] + list(leaflet_centers) + [np.inf]
    leaflet_ranges = [(leaflet_centers[i], leaflet_centers[i+1])
                      for i in range(len(leaflet_centers)-1)]

    # Get the tilt angle and nematic order for each leaflet
    tilt = []
    s2 = []
    for lmin, lmax in leaflet_ranges:
        mask = np.logical_and(coms[:,2] > lmin,
                              coms[:,2] < lmax)
        leaflet_directors = directors[mask]
        print(leaflet_directors.shape)
        leaflet_tilt = analysis.utils.calc_tilt_angle(leaflet_directors)
        leaflet_s2 = analysis.utils.calc_order_parameter(leaflet_directors)
        tilt.append(leaflet_tilt)
        s2.append(leaflet_s2)
    print(tilt)
    print(s2)

    # Calculate Area per Lipid: cross section / n_lipids
    apl = (frame.unitcell_lengths[0] * frame.unitcell_lengths[1] /
            len(frame.residuelist) * frame.n_leaflets)

    # Calculate the height -- uses the "head" atoms specified below
    if frame.cg:
        atomselection = "mhead2 oh1 oh2 oh3 oh4 oh5 amide chead head"
        atomselection = atomselection.split(' ')
        atoms = frame.select(names=atomselection)
    else:
        atomselection = [13.0, 100.0]
        atoms = frame.select(mass_range=atomselection)
    height = analysis.height.calc_height(frame, atoms)

    results = {'tilt' :  np.array(tilt),
                's2' : s2,
                'apl' : apl,
                'height' : np.array(height)}
    return results

def main():
    ## PARSING INPUTS
    parser = ArgumentParser()
    parser.add_argument("-f", "--file", action="store", type=str,
                        default="")
    parser.add_argument("-c", "--conf", action="store", type=str)
    parser.add_argument("-o", "--output", action="store",
                        type=str, default="./")
    parser.add_argument("-n", "--nleaflets", action="store",
                        type=int, default=2)
    parser.add_argument("--cg", action="store_true", default=False)
    parser.add_argument("--reload", action="store_true", default=False)
    parser.add_argument("--min", action="store", type=float,
                        default=None)
    parser.add_argument("--max", action="store", type=float,
                        default=None)
    #pass a specific selection to parse from the trajectory
    #by default this will select everything not water
    parser.add_argument("-s", "--select", action="store", type=str,
                        default="all_lipids")
    parser.add_argument("--quiet", action="store_true", default=False)

    options = parser.parse_args()

    trajfile = options.file
    topfile  = options.conf
    outputdir = options.output
    n_leaflets = options.nleaflets
    cg = options.cg
    reload_traj = options.reload
    z_min = options.min
    z_max = options.max
<<<<<<< HEAD
=======

>>>>>>> c67f1bc4
    selection_string  = options.select
    quiet = options.quiet


    ## LOADING TRAJECTORIES
    # If cached traj exists:
    try:
        if reload_traj:
            raise ValueError("Ignoring cached trajectory (--reload)")
        frames = analysis.load.load_from_pickle(
                    '{}/frames.p'.format(outputdir))

    # If previous traj isn't there load the files inputted via
    # command line
    except:
        traj = analysis.load.load_from_trajectory(
                    trajfile, topfile)

        # Get masses from hoomdxml
        if cg:
            masses = analysis.load.load_masses(cg, topfile=topfile)
        else:
            masses = analysis.load.load_masses(cg, topology=traj.top)
        print('Loaded masses')

        if selection_string == 'all_lipids':
            # keep only the lipids
            sel_atoms = traj.top.select("(not name water) and " +
                                        "(not resname tip3p " +
                                        "HOH SOL)")
        else:
            print('Parsing trajectory based on selection: ', selection_string)
            sel_atoms = traj.top.select("( " + selection_string + ")")

        # very simple check to ensure that the selection actually
        # contains some atoms atom_slice will fail if the array
        # size is 0, this will at least provide some more specific feedback
        # as to why
        if len(sel_atoms) == 0:
            raise ValueError("Error: selection does not include any atoms.")

        traj.atom_slice(sel_atoms, inplace=True)
        masses = masses.take(sel_atoms)

        # Load system information
        traj = analysis.load.get_standard_topology(traj, cg)

        # Center coordinates
        traj.xyz -= np.mean(traj.xyz, axis=1)[:,None,:]

        # Extract atoms within a specified z range
        if (z_min or z_max):
            traj, masses = analysis.load.extract_range(
                            traj, masses, cg, z_min, z_max)

        # Convert to Frame/residuelist format
        residuelist = analysis.load.to_residuelist(traj.top, cg)
        residuelist = cp.deepcopy(residuelist)
        atomnames = [atom.name for atom in traj.top.atoms]
        frames = []
        for i in range(traj.n_frames):
            frame = Frame(xyz=np.squeeze(traj.xyz[i,:,:]),
                    unitcell_lengths=np.squeeze(
                            traj.unitcell_lengths[i,:]),
                    masses=masses, residuelist=residuelist,
                    atomnames=atomnames, n_leaflets=n_leaflets,
                    cg=cg)
            frames.append([cp.deepcopy(frame)])
        print('Created frame list')

        # Purge the old trajectory from memory
        del traj

        # Save a cached version of the frames list
        with open('{}/frames.p'.format(outputdir), 'wb') as f:
            pickle.dump(frames, f)

    # Get number of frames
    n_frames = len(frames)
    print('Loaded trajectory with {} frames'.format(n_frames))

    # Get parallel processes
    print('Starting {} parallel threads'.format(mp.cpu_count()))
    pool = mp.Pool(mp.cpu_count())
    chunksize = int(len(frames)/mp.cpu_count()) + 1
    results = pool.starmap(analyze_all, frames, chunksize=chunksize)

    # Dump pickle file of results
    with open('{}/results.p'.format(outputdir), 'wb') as f:
        pickle.dump(results, f)
    print('Finished!')

if __name__ == "__main__": main()<|MERGE_RESOLUTION|>--- conflicted
+++ resolved
@@ -12,8 +12,7 @@
 def analyze_all(frame):
     # Prints frame number to terminal for each frame.
     # Can be piped to a file and used to track progress
-    if not quiet:
-        print('imaframe')
+    print('imaframe')
 
     # Note: if you want to calculate properties for a particular layer,
     # slice it out prior to running this function
@@ -100,7 +99,6 @@
     #by default this will select everything not water
     parser.add_argument("-s", "--select", action="store", type=str,
                         default="all_lipids")
-    parser.add_argument("--quiet", action="store_true", default=False)
 
     options = parser.parse_args()
 
@@ -112,12 +110,7 @@
     reload_traj = options.reload
     z_min = options.min
     z_max = options.max
-<<<<<<< HEAD
-=======
-
->>>>>>> c67f1bc4
     selection_string  = options.select
-    quiet = options.quiet
 
 
     ## LOADING TRAJECTORIES
